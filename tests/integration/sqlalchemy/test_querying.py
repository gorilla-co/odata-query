--- conflicted
+++ resolved
@@ -44,19 +44,16 @@
         (BlogPost, "published_at gt 2019-06-01", 1),
         (Author, "contains(blogposts/title, 'Monkey')", 2),
         (Author, "startswith(blogposts/comments/content, 'Cool')", 2),
-<<<<<<< HEAD
         (Author, "comments/any()", 2),
         (BlogPost, "authors/any(a: contains(a/name, 'o'))", 2),
         (BlogPost, "authors/all(a: contains(a/name, 'o'))", 1),
         (Author, "blogposts/comments/any(c: contains(c/content, 'Cool'))", 2),
-=======
         (Author, "id eq a7af27e6-f5a0-11e9-9649-0a252986adba", 0),
         (
             Author,
             "id in (a7af27e6-f5a0-11e9-9649-0a252986adba, 800c56e4-354d-11eb-be38-3af9d323e83c)",
             0,
         ),
->>>>>>> 4d2f2823
     ],
 )
 def test_query_with_odata(
